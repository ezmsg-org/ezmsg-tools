"""
This is a plotly.dash application that monitors and visualizes the performance of an ezmsg system.

Upon page load or changing the logger path, the application reads the CSV file at the given path
and displays the data in a table.
Additionally, every second, the application updates the table with the latest data from the CSV file.

Whenever the table is updated, the application also updates a histogram graph that shows the average
elapsed time for each topic.

Only the last 1 minute of data is used in the table and graphs.
"""

import asyncio
import datetime
import io
import typing
from pathlib import Path

import dash
import dash_bootstrap_components as dbc
import pandas as pd
import plotly.express as px
import pygtail
from dash_extensions import Mermaid, enrich
<<<<<<< HEAD

from ezmsg.core.graphserver import GraphService
from ezmsg.sigproc.util.profile import get_logger_path

=======

from ezmsg.baseproc.util.profile import get_logger_path
from ezmsg.core.graphserver import GraphService

>>>>>>> 37ebddc3
PAGE_SIZE = 20

app = dash.Dash("ezmsg Performance Monitor", external_stylesheets=[dbc.themes.CYBORG])

state = dbc.Col(
    [
        dash.dcc.Interval(id="interval", interval=10_000, n_intervals=0),
        dash.dcc.Store(id="df-store"),
        dash.dcc.Store(id="last-dt-store"),
        dash.html.Div(id="onload"),  # this div is used to trigger any functions that need to run on page load
    ]
)

header_ui = dbc.Col(
    [
        dbc.Row(
            [
                dbc.Col(
                    dbc.Input(
                        id="logger-path",
                        type="text",
                        placeholder="logpath",
                        debounce=True,
                        valid=False,
                    )
                ),
                dbc.Col(dbc.Switch(id="live-toggle", label="Live", value=False)),
                # dbc.Col("History (s):", width=1),
                # dbc.Col(dbc.Input(id="history-input", type="number", debounce=True, min=1, value=10)),
            ]
        ),
    ]
)

dag = dbc.Col(
    [
        Mermaid(id="dag", config={"theme": "neutral"}),
    ],
    style={"width": "100%", "backgroundColor": "rgb(200, 200, 200)"},
)

table_summary = dbc.Col(
    [
        dbc.Row(dash.dcc.Graph(id="hist-graph", style={"width": "100%"})),
        dbc.Row(dash.html.Div("Sum:", id="proc-sum", style={"width": "100%"})),
        dbc.Row(
            dash.dash_table.DataTable(
                id="table",
                data=[],
                page_current=-1,
                page_size=PAGE_SIZE,
                page_action="custom",
                style_header={"backgroundColor": "rgb(30, 30, 30)", "color": "white"},
                style_data={"backgroundColor": "rgb(50, 50, 50)", "color": "white"},
            )
        ),
    ]
)

app.layout = dash.html.Div(
    children=[state, header_ui, dag, table_summary],
    id="container",
    className="dash-bootstrap",
)


@dash.callback(
    dash.Output("logger-path", "value"),
    enrich.Trigger("onload", "children"),
    prevent_initial_call=False,
)
def on_load(_):
    return str(get_logger_path())


@dash.callback(
    dash.Output("logger-path", "valid"),
    dash.Input("logger-path", "value"),
    prevent_initial_call=True,
)
def on_logger_path(logger_path: str) -> bool:
    valid = False
    logger_path = Path(logger_path)
    if logger_path.exists():
        offset_path = logger_path.parent / (logger_path.name + ".offset")
        offset_path.unlink(missing_ok=True)
        valid = logger_path.stat().st_size > 0
    return valid


def _trim_df(df: pd.DataFrame, history_sec: float = 10.0) -> pd.DataFrame:
    last_dt = df["Time"].iloc[-1]
    hist_lim = last_dt - datetime.timedelta(seconds=history_sec)
    return df[df["Time"] >= hist_lim]


@dash.callback(
    dash.Output("df-store", "data"),
    dash.Output("last-dt-store", "data"),
    dash.Input("logger-path", "value"),
    # dash.Input("history-input", "value"),
    prevent_initial_call=True,
)
def load_once(
    logger_path: str,
    # history_sec
) -> tuple[list[dict[str, typing.Any]], datetime.datetime]:
    if logger_path is None or not Path(logger_path).exists():
        raise dash.exceptions.PreventUpdate
    try:
        df = pd.read_csv(logger_path, header=0, parse_dates=["Time"])
    except pd.errors.EmptyDataError:
        raise dash.exceptions.PreventUpdate
    # Rewrite logger-path.offset with the current offset.
    tail = pygtail.Pygtail(logger_path)
    tail.read_from_end = True
    tail.update_offset_file()
    # Trim any rows with headers
    b_bad = df["Time"].astype(str) == "Time"
    if b_bad.any():
        df = df[~b_bad]
        # Reinterpret the columns:
        # Time (datetime64), Source (obj), Topic (obj), SampleTime (float64), PerfCounter (float64), Elapsed (float64)
        df["Time"] = pd.to_datetime(df["Time"])
        for col in ["SampleTime", "PerfCounter", "Elapsed"]:
            df[col] = pd.to_numeric(df[col])
    # Trim dataframe to only include the last history_sec of data.
    df = _trim_df(df, history_sec=10.0)  # TODO: Get history_sec from widget
    last_dt = df["Time"].iloc[-1]
    data = df.to_dict("records")
    return data, last_dt


@dash.callback(
    dash.Output("df-store", "data", allow_duplicate=True),
    dash.Output("last-dt-store", "data", allow_duplicate=True),
    [
        dash.Input("interval", "n_intervals"),
        dash.Input("live-toggle", "value"),
        dash.State("logger-path", "value"),
        dash.State("df-store", "data"),
        dash.State("last-dt-store", "data"),
    ],
    prevent_initial_call=True,
)
def interval_callback(_, toggle_state, logger_path, data, last_dt):
    if not toggle_state:
        raise dash.exceptions.PreventUpdate

    tail = pygtail.Pygtail(logger_path)
    new_lines = tail.read()

    if not new_lines:
        raise dash.exceptions.PreventUpdate

    if data is not None:
        df = pd.DataFrame.from_dict(data)
        df["Time"] = pd.to_datetime(df["Time"])
        new_df = pd.read_csv(io.StringIO(new_lines), names=df.columns, parse_dates=["Time"])
        df = pd.concat([df, new_df], ignore_index=True)
    else:
        df = pd.read_csv(io.StringIO(new_lines), header=0, parse_dates=["Time"])
    df = _trim_df(df, history_sec=10.0)  # TODO: Get history_sec from widget
    last_dt = df["Time"].iloc[-1]
    return df.to_dict("records"), last_dt


@dash.callback(
    dash.Output("dag", "chart"),
    [
        dash.Input("df-store", "data"),
        dash.State("logger-path", "value"),
    ],
    prevent_initial_call=True,
    memoize=True,
)
def update_dag(data, logger_path):
    async def _get_formatted_graph():
        graph_service = GraphService(("127.0.0.1", 25978))
        graph_out = await graph_service.get_formatted_graph(fmt="mermaid", direction="LR")
        return graph_out

    loop = asyncio.new_event_loop()
    asyncio.set_event_loop(loop)
    graph_str = loop.run_until_complete(_get_formatted_graph())
    if not graph_str:
        logger_path = Path(logger_path)
        graph_path = logger_path.parent / (logger_path.stem + ".mermaid")
        if not graph_path.exists():
            return ""
        with graph_path.open() as f:
            graph_str = f.read()

    df = pd.DataFrame.from_dict(data)
    df["Time"] = pd.to_datetime(df["Time"])

    topic_means = df.groupby("Topic")["Elapsed"].mean()
    max_elapsed = topic_means.max()
    for topic, mean in topic_means.items():
        topic_str = topic.split("/")[-1].lower()
        # https://mermaid.js.org/syntax/flowchart.html#styling-a-node
        color = px.colors.find_intermediate_color((0, 0.0, 1.0), (1.0, 0.0, 0.0), mean / max_elapsed)
        fill_str = "".join([f"{int(c * 255):02x}" for c in color])
        # style id2 fill:#bbf,stroke:#f66,stroke-width:2px,color:#fff,stroke-dasharray: 5 5
        graph_str += f"  style {topic_str} fill:#{fill_str}80\n"
    return graph_str


@dash.callback(
    dash.Output("table", "data"),
    dash.Output("table", "page_current"),
    dash.Input("df-store", "data"),
    dash.Input("table", "page_current"),
    dash.Input("table", "page_size"),
    prevent_initial_call=True,
    memoize=True,
)
def update_table(data, page_current, page_size):
    df = pd.DataFrame.from_dict(data)
    df["Time"] = pd.to_datetime(df["Time"])
    if page_current < 0:
        page_current = int(len(df) // PAGE_SIZE) - 1
    out_data = df.iloc[page_current * page_size : (page_current + 1) * page_size].to_dict("records")
    return out_data, page_current


@dash.callback(
    dash.Output("hist-graph", "figure"),
    dash.Output("proc-sum", "children"),
    dash.Input("df-store", "data"),
    prevent_initial_call=True,
    memoize=True,
)
def update_hist(data):
    df = pd.DataFrame.from_dict(data)
    df["Time"] = pd.to_datetime(df["Time"])
    topic_means = df.groupby("Topic")[["PerfCounter", "Elapsed"]].mean()
    fig = px.bar(
        topic_means,
        y="Elapsed",
        hover_data=["Elapsed"],
        color="Elapsed",
        labels={"Elapsed": "Processing time per chunk (ms)"},
        height=400,
        color_continuous_scale="Bluered",
    )
    # px.histogram(df, x="Topic", y="Elapsed", histfunc="avg")
    fig.update_layout(height=400, showlegend=False, template="plotly_dark")
    fig.layout.coloraxis.colorbar.title = None
    proc_sum = topic_means["Elapsed"].sum()
    return fig, f"Sum: {proc_sum:.2f} ms"


if __name__ == "__main__":
    app.run(debug=True)<|MERGE_RESOLUTION|>--- conflicted
+++ resolved
@@ -23,17 +23,10 @@
 import plotly.express as px
 import pygtail
 from dash_extensions import Mermaid, enrich
-<<<<<<< HEAD
-
-from ezmsg.core.graphserver import GraphService
-from ezmsg.sigproc.util.profile import get_logger_path
-
-=======
 
 from ezmsg.baseproc.util.profile import get_logger_path
 from ezmsg.core.graphserver import GraphService
 
->>>>>>> 37ebddc3
 PAGE_SIZE = 20
 
 app = dash.Dash("ezmsg Performance Monitor", external_stylesheets=[dbc.themes.CYBORG])
